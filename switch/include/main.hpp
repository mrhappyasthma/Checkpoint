--- conflicted
+++ resolved
@@ -33,17 +33,6 @@
 #include <memory>
 #include <switch.h>
 
-<<<<<<< HEAD
-extern bool g_backupScrollEnabled;
-extern float g_currentTime;
-extern u128 g_currentUId;
-extern bool g_notificationLedAvailable;
-extern bool g_ftpAvailable;
-extern std::shared_ptr<Screen> g_screen;
-extern std::string g_selectedCheatKey;
-extern std::vector<std::string> g_selectedCheatCodes;
-inline bool g_shouldExitNetworkLoop = false;
-=======
 inline float g_currentTime              = 0;
 inline u128 g_currentUId                = 0;
 inline bool g_backupScrollEnabled       = 0;
@@ -51,7 +40,6 @@
 inline std::shared_ptr<Screen> g_screen = nullptr;
 inline std::string g_selectedCheatKey;
 inline std::vector<std::string> g_selectedCheatCodes;
-
->>>>>>> f7cbcaa8
+inline bool g_shouldExitNetworkLoop = false;
 
 #endif